<<<<<<< HEAD
# ui/agents.py
import threading
import queue
import logging
import traceback
import numpy as np

from core.generation_core import worker
from diffusers_helper.thread_utils import AsyncStream, async_run
from . import shared_state as shared_state_module
from .lora import LoRAManager
from .queue_manager import queue_manager_instance

logger = logging.getLogger(__name__)

# This queue is the bridge from the agent back to the UI thread.
ui_update_queue = queue.Queue()

def worker_wrapper(output_queue_ref, **kwargs):
    """
    A wrapper that calls the real worker in a try-except block
    to catch and report any backend exceptions.
    """
    try:
        worker(output_queue_ref=output_queue_ref, **kwargs)
    except Exception as e:
        tb_str = traceback.format_exc()
        logger.error(f"--- BACKEND WORKER CRASHED ---\n{tb_str}\n--------------------------", exc_info=True)
        output_queue_ref.push(('crash', tb_str))

class ProcessingAgent(threading.Thread):
    _instance = None
    _lock = threading.Lock()

    def __new__(cls):
        if cls._instance is None:
            with cls._lock:
                if cls._instance is None:
                    cls._instance = super(ProcessingAgent, cls).__new__(cls)
        return cls._instance

    def __init__(self):
        if hasattr(self, '_initialized') and self._initialized:
            return

        with self._lock:
            # Double-check inside the lock to ensure initialization happens only once.
            if hasattr(self, '_initialized') and self._initialized:
                return

            super().__init__(daemon=True)
            self.mailbox = queue.Queue()
            self.is_processing = False
            self.start()
            self._initialized = True

    def send(self, message):
        self.mailbox.put(message)

    def run(self):
        """The agent's main loop, waiting for messages."""
        while True:
            message = self.mailbox.get()
            if message.get("type") == "start":
                self._handle_start(message)
            elif message.get("type") == "stop":
                self._handle_stop()

    def _handle_start(self, message):
        if self.is_processing:
            return

        if not queue_manager_instance.has_pending_tasks():
            ui_update_queue.put(("info", "Queue is empty. Add tasks to process."))
            return

        self.is_processing = True
        queue_manager_instance.set_processing(True)
        ui_update_queue.put(("processing_started", None))
        shared_state_module.shared_state_instance.interrupt_flag.clear()

        # Run the actual processing in a separate thread to not block the agent's mailbox
        processing_thread = threading.Thread(target=self._processing_loop, args=(message,))
        processing_thread.start()

    def _handle_stop(self):
        """Handles any stop request by setting the interrupt flag."""
        if not self.is_processing:
            return
        shared_state_module.shared_state_instance.interrupt_flag.set()
        logger.info("Stop signal sent to worker. Worker will stop and finalize the current task.")

    def _processing_loop(self, start_message):
        lora_controls = start_message.get("lora_controls")

        lora_handler = LoRAManager()
        try:
            if lora_controls:
                lora_handler.apply_lora(*lora_controls)

            while not shared_state_module.shared_state_instance.interrupt_flag.is_set():
                task = queue_manager_instance.get_and_start_next_task()

                if task is None:  # No more pending tasks
                    ui_update_queue.put(("info", "All tasks processed."))
                    break

                ui_update_queue.put(("task_starting", task))

                output_stream = AsyncStream()
                worker_args = {**task["params"], "task_id": task["id"], **shared_state_module.shared_state_instance.models}
                worker_args.pop('transformer', None)
                async_run(worker_wrapper, output_queue_ref=output_stream.output_queue, **worker_args)

                task_final_status = "error"
                final_output_path = None
                error_message = "Worker exited unexpectedly."

                while True:
                    if shared_state_module.shared_state_instance.interrupt_flag.is_set():
                        break

                    flag, data = output_stream.output_queue.next()
                    ui_update_queue.put((flag, data))

                    if flag == "end":
                        _, success, final_path = data
                        task_final_status = "done" if success else "error"
                        final_output_path = final_path
                        break
                    elif flag == "crash":
                        task_final_status = "error"
                        error_message = "Worker process crashed."
                        break
                    elif flag == "aborted":
                        task_final_status = "aborted"
                        error_message = None
                        break
                    elif flag == "file":
                        _, new_video_path, _ = data
                        final_output_path = new_video_path

                queue_manager_instance.complete_task(
                    task_id=task["id"],
                    status=task_final_status,
                    final_path=final_output_path,
                    error_msg=error_message
                )
                ui_update_queue.put(("task_finished", {"id": task["id"], "status": task_final_status}))

                if shared_state_module.shared_state_instance.interrupt_flag.is_set():
                    ui_update_queue.put(("info", "Queue processing stopped by user."))
                    break
        finally:
            logger.info("Processing finished. Reverting all LoRAs to clean up.")
            lora_handler.revert_all_loras()
            self.is_processing = False
            queue_manager_instance.set_processing(False)
            shared_state_module.shared_state_instance.interrupt_flag.clear()
            shared_state_module.shared_state_instance.stop_requested_flag.clear()
=======
# ui/agents.py
import threading
import queue
import logging
import traceback
import numpy as np

from core.generation_core import worker
from diffusers_helper.thread_utils import AsyncStream, async_run
from . import shared_state as shared_state_module
from .lora import LoRAManager
from .queue_manager import queue_manager_instance

logger = logging.getLogger(__name__)

# This queue is the bridge from the agent back to the UI thread.
ui_update_queue = queue.Queue()

def worker_wrapper(output_queue_ref, **kwargs):
    """
    A wrapper that calls the real worker in a try-except block
    to catch and report any backend exceptions.
    """
    try:
        worker(output_queue_ref=output_queue_ref, **kwargs)
    except Exception as e:
        tb_str = traceback.format_exc()
        logger.error(f"--- BACKEND WORKER CRASHED ---\n{tb_str}\n--------------------------", exc_info=True)
        output_queue_ref.push(('crash', tb_str))

class ProcessingAgent(threading.Thread):
    _instance = None
    _lock = threading.Lock()

    def __new__(cls):
        if cls._instance is None:
            with cls._lock:
                if cls._instance is None:
                    cls._instance = super(ProcessingAgent, cls).__new__(cls)
        return cls._instance

    def __init__(self):
        if hasattr(self, '_initialized') and self._initialized:
            return

        with self._lock:
            # Double-check inside the lock to ensure initialization happens only once.
            if hasattr(self, '_initialized') and self._initialized:
                return

            super().__init__(daemon=True)
            self.mailbox = queue.Queue()
            self.is_processing = False
            self.start()
            self._initialized = True

    def send(self, message):
        self.mailbox.put(message)

    def run(self):
        """The agent's main loop, waiting for messages."""
        while True:
            message = self.mailbox.get()
            if message.get("type") == "start":
                self._handle_start(message)
            elif message.get("type") == "stop":
                self._handle_stop()

    def _handle_start(self, message):
        if self.is_processing:
            return

        if not queue_manager_instance.has_pending_tasks():
            ui_update_queue.put(("info", "Queue is empty. Add tasks to process."))
            return

        self.is_processing = True
        queue_manager_instance.set_processing(True)
        ui_update_queue.put(("processing_started", None))
        shared_state_module.shared_state_instance.interrupt_flag.clear()

        # Run the actual processing in a separate thread to not block the agent's mailbox
        processing_thread = threading.Thread(target=self._processing_loop, args=(message,))
        processing_thread.start()

    def _handle_stop(self):
        """Handles any stop request by setting the interrupt flag."""
        if not self.is_processing:
            return
        shared_state_module.shared_state_instance.interrupt_flag.set()
        logger.info("Stop signal sent to worker. Worker will stop and finalize the current task.")

    def _processing_loop(self, start_message):
        lora_controls = start_message.get("lora_controls")

        lora_handler = LoRAManager()
        try:
            if lora_controls:
                lora_handler.apply_lora(*lora_controls)

            while not shared_state_module.shared_state_instance.interrupt_flag.is_set():
                task = queue_manager_instance.get_and_start_next_task()

                if task is None:  # No more pending tasks
                    ui_update_queue.put(("info", "All tasks processed."))
                    break

                ui_update_queue.put(("task_starting", task))

                output_stream = AsyncStream()
                worker_args = {**task["params"], "task_id": task["id"], **shared_state_module.shared_state_instance.models}
                worker_args.pop('transformer', None)
                async_run(worker_wrapper, output_queue_ref=output_stream.output_queue, **worker_args)

                task_final_status = "error"
                final_output_path = None
                error_message = "Worker exited unexpectedly."

                while True:
                    if shared_state_module.shared_state_instance.interrupt_flag.is_set():
                        break

                    flag, data = output_stream.output_queue.next()
                    ui_update_queue.put((flag, data))

                    if flag == "end":
                        _, success, final_path = data
                        task_final_status = "done" if success else "error"
                        final_output_path = final_path
                        break
                    elif flag == "crash":
                        task_final_status = "error"
                        error_message = "Worker process crashed."
                        break
                    elif flag == "aborted":
                        task_final_status = "aborted"
                        error_message = None
                        break
                    elif flag == "file":
                        _, new_video_path, _ = data
                        final_output_path = new_video_path

                queue_manager_instance.complete_task(
                    task_id=task["id"],
                    status=task_final_status,
                    final_path=final_output_path,
                    error_msg=error_message
                )
                ui_update_queue.put(("task_finished", {"id": task["id"], "status": task_final_status}))

                if shared_state_module.shared_state_instance.interrupt_flag.is_set():
                    ui_update_queue.put(("info", "Queue processing stopped by user."))
                    break
        finally:
            logger.info("Processing finished. Reverting all LoRAs to clean up.")
            lora_handler.revert_all_loras()
            logger.info("All LoRAs reverted. Processing agent is now idle.")
            self.is_processing = False
            queue_manager_instance.set_processing(False)
            shared_state_module.shared_state_instance.interrupt_flag.clear()
            shared_state_module.shared_state_instance.stop_requested_flag.clear()
>>>>>>> 83413b03
            ui_update_queue.put(("queue_finished", None))<|MERGE_RESOLUTION|>--- conflicted
+++ resolved
@@ -1,165 +1,3 @@
-<<<<<<< HEAD
-# ui/agents.py
-import threading
-import queue
-import logging
-import traceback
-import numpy as np
-
-from core.generation_core import worker
-from diffusers_helper.thread_utils import AsyncStream, async_run
-from . import shared_state as shared_state_module
-from .lora import LoRAManager
-from .queue_manager import queue_manager_instance
-
-logger = logging.getLogger(__name__)
-
-# This queue is the bridge from the agent back to the UI thread.
-ui_update_queue = queue.Queue()
-
-def worker_wrapper(output_queue_ref, **kwargs):
-    """
-    A wrapper that calls the real worker in a try-except block
-    to catch and report any backend exceptions.
-    """
-    try:
-        worker(output_queue_ref=output_queue_ref, **kwargs)
-    except Exception as e:
-        tb_str = traceback.format_exc()
-        logger.error(f"--- BACKEND WORKER CRASHED ---\n{tb_str}\n--------------------------", exc_info=True)
-        output_queue_ref.push(('crash', tb_str))
-
-class ProcessingAgent(threading.Thread):
-    _instance = None
-    _lock = threading.Lock()
-
-    def __new__(cls):
-        if cls._instance is None:
-            with cls._lock:
-                if cls._instance is None:
-                    cls._instance = super(ProcessingAgent, cls).__new__(cls)
-        return cls._instance
-
-    def __init__(self):
-        if hasattr(self, '_initialized') and self._initialized:
-            return
-
-        with self._lock:
-            # Double-check inside the lock to ensure initialization happens only once.
-            if hasattr(self, '_initialized') and self._initialized:
-                return
-
-            super().__init__(daemon=True)
-            self.mailbox = queue.Queue()
-            self.is_processing = False
-            self.start()
-            self._initialized = True
-
-    def send(self, message):
-        self.mailbox.put(message)
-
-    def run(self):
-        """The agent's main loop, waiting for messages."""
-        while True:
-            message = self.mailbox.get()
-            if message.get("type") == "start":
-                self._handle_start(message)
-            elif message.get("type") == "stop":
-                self._handle_stop()
-
-    def _handle_start(self, message):
-        if self.is_processing:
-            return
-
-        if not queue_manager_instance.has_pending_tasks():
-            ui_update_queue.put(("info", "Queue is empty. Add tasks to process."))
-            return
-
-        self.is_processing = True
-        queue_manager_instance.set_processing(True)
-        ui_update_queue.put(("processing_started", None))
-        shared_state_module.shared_state_instance.interrupt_flag.clear()
-
-        # Run the actual processing in a separate thread to not block the agent's mailbox
-        processing_thread = threading.Thread(target=self._processing_loop, args=(message,))
-        processing_thread.start()
-
-    def _handle_stop(self):
-        """Handles any stop request by setting the interrupt flag."""
-        if not self.is_processing:
-            return
-        shared_state_module.shared_state_instance.interrupt_flag.set()
-        logger.info("Stop signal sent to worker. Worker will stop and finalize the current task.")
-
-    def _processing_loop(self, start_message):
-        lora_controls = start_message.get("lora_controls")
-
-        lora_handler = LoRAManager()
-        try:
-            if lora_controls:
-                lora_handler.apply_lora(*lora_controls)
-
-            while not shared_state_module.shared_state_instance.interrupt_flag.is_set():
-                task = queue_manager_instance.get_and_start_next_task()
-
-                if task is None:  # No more pending tasks
-                    ui_update_queue.put(("info", "All tasks processed."))
-                    break
-
-                ui_update_queue.put(("task_starting", task))
-
-                output_stream = AsyncStream()
-                worker_args = {**task["params"], "task_id": task["id"], **shared_state_module.shared_state_instance.models}
-                worker_args.pop('transformer', None)
-                async_run(worker_wrapper, output_queue_ref=output_stream.output_queue, **worker_args)
-
-                task_final_status = "error"
-                final_output_path = None
-                error_message = "Worker exited unexpectedly."
-
-                while True:
-                    if shared_state_module.shared_state_instance.interrupt_flag.is_set():
-                        break
-
-                    flag, data = output_stream.output_queue.next()
-                    ui_update_queue.put((flag, data))
-
-                    if flag == "end":
-                        _, success, final_path = data
-                        task_final_status = "done" if success else "error"
-                        final_output_path = final_path
-                        break
-                    elif flag == "crash":
-                        task_final_status = "error"
-                        error_message = "Worker process crashed."
-                        break
-                    elif flag == "aborted":
-                        task_final_status = "aborted"
-                        error_message = None
-                        break
-                    elif flag == "file":
-                        _, new_video_path, _ = data
-                        final_output_path = new_video_path
-
-                queue_manager_instance.complete_task(
-                    task_id=task["id"],
-                    status=task_final_status,
-                    final_path=final_output_path,
-                    error_msg=error_message
-                )
-                ui_update_queue.put(("task_finished", {"id": task["id"], "status": task_final_status}))
-
-                if shared_state_module.shared_state_instance.interrupt_flag.is_set():
-                    ui_update_queue.put(("info", "Queue processing stopped by user."))
-                    break
-        finally:
-            logger.info("Processing finished. Reverting all LoRAs to clean up.")
-            lora_handler.revert_all_loras()
-            self.is_processing = False
-            queue_manager_instance.set_processing(False)
-            shared_state_module.shared_state_instance.interrupt_flag.clear()
-            shared_state_module.shared_state_instance.stop_requested_flag.clear()
-=======
 # ui/agents.py
 import threading
 import queue
@@ -321,5 +159,4 @@
             queue_manager_instance.set_processing(False)
             shared_state_module.shared_state_instance.interrupt_flag.clear()
             shared_state_module.shared_state_instance.stop_requested_flag.clear()
->>>>>>> 83413b03
             ui_update_queue.put(("queue_finished", None))